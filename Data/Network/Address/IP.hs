{-
Copyright (c) 2011 Sebastian Nowicki <sebnow@gmail.com>

Permission is hereby granted, free of charge, to any person obtaining a copy
of this software and associated documentation files (the "Software"), to deal
in the Software without restriction, including without limitation the rights
to use, copy, modify, merge, publish, distribute, sublicense, and/or sell
copies of the Software, and to permit persons to whom the Software is
furnished to do so, subject to the following conditions:

The above copyright notice and this permission notice shall be included in
all copies or substantial portions of the Software.

THE SOFTWARE IS PROVIDED "AS IS", WITHOUT WARRANTY OF ANY KIND, EXPRESS OR
IMPLIED, INCLUDING BUT NOT LIMITED TO THE WARRANTIES OF MERCHANTABILITY,
FITNESS FOR A PARTICULAR PURPOSE AND NONINFRINGEMENT. IN NO EVENT SHALL THE
AUTHORS OR COPYRIGHT HOLDERS BE LIABLE FOR ANY CLAIM, DAMAGES OR OTHER
LIABILITY, WHETHER IN AN ACTION OF CONTRACT, TORT OR OTHERWISE, ARISING FROM,
OUT OF OR IN CONNECTION WITH THE SOFTWARE OR THE USE OR OTHER DEALINGS IN THE
SOFTWARE.
-}

{- |Module     : Data.Network.Address.IP
    License    : MIT
    Stability  : experimental
    Portability: unportable
-}

{-# LANGUAGE FlexibleInstances, FunctionalDependencies, MultiParamTypeClasses #-}
module Data.Network.Address.IP (
    Address(..),
    Subnet(..),
    IPv4(..),
    IPv6(..),
    IPSubnet(..),
    Mask,
    fromMask,
    readAddress,
    readSubnet,
    toMask,
) where

import Control.Monad (when)
import Data.Bits
import Data.Char (digitToInt, isDigit)
import Data.List (foldl', intercalate, findIndex, groupBy)
import Data.Maybe (fromJust)
import Data.Word
import Numeric (showHex)
import Text.ParserCombinators.ReadP
import Text.Printf (printf)
import Text.Read.Lex (readDecP, readHexP)

-- |The byte representation of an IP network mask.
type Mask = Integer

-- |The abstract data structure to represent an IPv4 address.
data IPv4 = IPv4 !Word32
            deriving (Eq, Ord, Bounded, Show, Read)

-- |The abstract data structure to represent an IPv6 address.
data IPv6 = IPv6 !Word64 !Word64
            deriving (Eq, Ord, Show, Read)

<<<<<<< HEAD
-- |The abstract data structure to represent an IPv4 subnetwork.
=======
-- |The abstract data structure to represent an IP subnetwork.
>>>>>>> 1ca4ddc6
data IPSubnet a = IPSubnet a Mask deriving (Eq, Ord, Show, Read)

class (Eq a) => Address a where
    -- |Convert the byte representation to an IP 'Address'.
    toAddress   :: Integer -> a
    -- |Return the byte representation of an IP 'Address'.
    fromAddress :: a -> Integer
    -- |Parse a textual representation of an IP 'Address'.
    readsAddress :: ReadS a
    -- |Return a conanical textual representation of an IP 'Address'.
    showAddress :: a -> String
    -- |Apply a mask to an 'Address'.
    maskAddress :: (Bits b, Integral b) => a -> b -> a
    maskAddress ip mask = toAddress . (\x -> shiftL (shiftR x n) n) . fromAddress $ ip
        where n = 32 - (fromMask mask)

-- |The 'Subnet' class is used to perform operations on and manipulate
-- IP subnetworks.
class (Address a) => Subnet s a | s -> a where
    -- |Parse a textual representation of a 'Subnet'.
    readsSubnet :: ReadS s
    -- |Return a conanical textual representation of a 'Subnet'.
    showSubnet :: s -> String
    -- |Return the first 'IP' in the 'Subnet'.
    base       :: s -> a
    -- |Return an binary representation of the subnet mask.
    netmask    :: s -> Mask
    -- |Determine if an 'IP' is within the range of a 'Subnet'.
    member     :: a -> s -> Bool
    member ip s = fromAddress ip .&. netmask s == fromAddress (base s)

-- |@readAddress s@ parses an 'Address'. The 'String' @s@ must be
-- completely consumed.
readAddress :: (Address a) => String -> a
readAddress s = case [x | (x, "") <- readsAddress s] of
    [ip] -> ip
    []   -> error "readAddress: no parse"
    _    -> error "readAddress: ambiguous parse"

-- |@readSubnet s@ parses a 'Subnet'. The 'String' @s@ must be
-- completely consumed.
readSubnet :: (Address a, Subnet s a) => String -> s
readSubnet s = case [x | (x, "") <- readsSubnet s] of
    [ip] -> ip
    []   -> error "readSubnet: no parse"
    _    -> error "readSubnet: ambiguous parse"

--
-- IPv4
--

instance Address IPv4 where
    fromAddress (IPv4 x) = toInteger x
    toAddress   = IPv4 . fromInteger
    readsAddress = readsIPv4
    showAddress = showIPv4

-- |Return a conanical textual representation of an IPv4 IP address,
-- e.g. @127.0.0.1@
showIPv4 :: IPv4 -> String
showIPv4 (IPv4 ip) = printf "%d.%d.%d.%d" a b c d
    where ( _, a) = shift8 r1
          (r1, b) = shift8 r2
          (r2, c) = shift8 r3
          (r3, d) = shift8 ip
          shift8  = (`divMod` 256)

-- |Parse an 'IPv4' IP address.
readsIPv4 :: ReadS IPv4
readsIPv4 = readP_to_S readpIPv4

-- |An IPv4 parser.
readpIPv4 :: ReadP IPv4
readpIPv4 = do
    a <- ipv4Digit
    (b:c:d:_) <- count 3 (char '.' >> ipv4Digit)
    return $ IPv4 (a `shift` 24 + b `shift` 16 + c `shift` 8 + d)

-- |Parse an 8 bit IPv4 digit
ipv4Digit :: ReadP Word32
ipv4Digit = do
    d <- many1 (satisfy isDigit)
    let x = fromIntegral . digitsToInt $ d
    if 0 <= x && x < 256 then return x else pfail

-- |Parse an unsigned integer.
digitsToInt :: String -> Int
digitsToInt = foldl' ((+) . (10 *)) 0 . map digitToInt

--
-- IPv6
--

instance Address IPv6 where
    fromAddress = fromIPv6
    toAddress   = toIPv6
    readsAddress = readsIPv6
    showAddress = showIPv6

-- |Parse a textual representation of an 'IPv6' IP address,
-- e.g. @1080:0:0:0:8:800:200C:417A@
readsIPv6 :: ReadS IPv6
readsIPv6 = readP_to_S readpIPv6

-- |An IPv6 parser.
readpIPv6 :: ReadP IPv6
readpIPv6 = fmap (toAddress . octetsToInteger) $ choice
    [ readHexP >>= \o -> count 7 (char ':' >> readHexP) >>= \os -> return (o:os)
    , do
       head <- many1 (readHexP <<* char ':')
       tail <- many1 (char ':' >> readHexP)
       let body = replicate (8 - (length head + length tail)) 0
           os   = head ++ body ++ tail
       case length os of
           8 -> return os
           _ -> pfail
    , char ':' >> many1 (char ':' >> readHexP) >>= \xs ->
        if   length xs <= 8
        then return xs
        else pfail
    , string "::" >> return [0]
    , many1 (readHexP <<* char ':') <<* char ':' >>= \xs ->
        if   length xs > 8
        then pfail
        else return (xs ++ replicate (8 - length xs) 0)
    ]

infixl 4 <<*
-- |Monad version of 'Applicative's '<*' operator.
(<<*) :: Monad m => m a -> m b -> m a
a <<* b = a >>= (b >>) . return

octetsToInteger :: [Word16] -> Integer
octetsToInteger = foldl' (\x y -> (x `shift` 16) + fromIntegral y) 0

-- |Return a conanical textual representation of an 'IPv6' IP address,
-- e.g. @fedc:ba98:7654:3210:fedc:ba98:7654:3210@
showIPv6 :: IPv6 -> String
showIPv6 ip = intercalate ":" fields
    where fields  = if   m == 1
                    then map (`showHex` "") octets
                    else (init ++ [""] ++ tail)
          init    = if   i == 0
                    then [""]
                    else map (`showHex` "") . concat . take i $ grouped
          tail    = if   i == (length lengths - 1)
                    then [""]
                    else map (`showHex` "") . concat . drop (i + 1) $ grouped
          i       = fromJust $ findIndex (== m) lengths
          m       = maximum lengths
          lengths = map length grouped
          grouped = groupBy (\x y -> x == 0 && y == 0) octets
          octets  = toIPv6Octets . fromAddress $ ip

-- |Split a number into 'IPv6' octets.
toIPv6Octets :: Integral a => a -> [a]
toIPv6Octets = fill . reverse . go
    where fill os = replicate (8 - length os) 0 ++ os
          go x    = case x `divMod` (2 ^ 16) of
            (0, o) -> [o]
            (x', o) -> o : go x'

-- |Convert the byte representation to an 'IPv6' address.
toIPv6 :: Integer -> IPv6
toIPv6 x = IPv6 (fromIntegral a) (fromIntegral b)
    where ( _, a) = shift64 r1
          (r1, b) = shift64 x
          shift64 x = divMod (fromIntegral x) (2 ^ 64)

-- |Return the byte representation of an 'IPv6' IP address.
fromIPv6 :: IPv6 -> Integer
fromIPv6 (IPv6 a b) = (a' `shift` 64) + b'
    where a' = fromIntegral a
          b' = fromIntegral b

--
-- Subnet
--

instance Subnet (IPSubnet IPv4) IPv4 where
    showSubnet = showIPSubnet
    readsSubnet = readsIPv4Subnet
    base (IPSubnet b _) = b
    netmask (IPSubnet _ m) = m

instance Subnet (IPSubnet IPv6) IPv6 where
    showSubnet = showIPSubnet
    readsSubnet = readsIPv6Subnet
    base (IPSubnet b _) = b
    netmask (IPSubnet _ m) = m

-- |Create an 'IPv4Subnet' data structure.
ipSubnet :: (Address a) => a -> Mask -> IPSubnet a
ipSubnet ip m = IPSubnet (maskAddress ip m) m

-- |Return a conanical textual representation of an IP 'Address' and
-- 'Subnet'.
showIPSubnet :: (Address a) => IPSubnet a -> String
showIPSubnet (IPSubnet ip mask) = showAddress ip ++ "/" ++ show (fromMask mask :: Integer)

-- |Parse a textual representation of an IPv4 address and subnet.
readsIPv4Subnet :: ReadS (IPSubnet IPv4)
readsIPv4Subnet = readP_to_S readpIPv4Subnet

-- |Return an IPv4 subnet parser.
readpIPv4Subnet :: ReadP (IPSubnet IPv4)
readpIPv4Subnet = do
    ip <- readpIPv4
    _ <- char '/'
    m <- readDecP :: ReadP Word32
    if 0 <= m && m <= 32 then return (ipSubnet ip (toMask m)) else pfail

-- |Parse a textual representation of an IPv6 address and subnet.
readsIPv6Subnet :: ReadS (IPSubnet IPv6)
readsIPv6Subnet = readP_to_S readpIPv6Subnet

-- |Return an IPv6 subnet parser.
readpIPv6Subnet :: ReadP (IPSubnet IPv6)
readpIPv6Subnet = do
    ip <- readpIPv6
    _ <- char '/'
    m <- readDecP :: ReadP Int
    if 0 <= m && m <= 128 then return (ipSubnet ip (toMask m)) else pfail

-- |Convert a decimal mask to binary (e.g. 8 -> 1111.0000.0000.0000).
toMask :: (Integral a, Bits a, Integral b, Bits b) => a -> b
toMask size | size > 0  = complement (2^size - 1)
            | otherwise = complement 0

-- |Convert a binary mask to decimal (e.g. 1111.0000.0000.0000 -> 8).
fromMask :: (Integral a, Bits a, Integral b) => a -> b
fromMask m = timesDivisible (fromIntegral . complement $ m) 2

-- |Determine how many times a number is divisible by another number.
timesDivisible :: (Integral a) => a -> a -> a
timesDivisible a x = timesDivisible' a x 0
    where timesDivisible' a x c | a > 0     = timesDivisible' (a `div` x) x (c + 1)
                                | otherwise = c
<|MERGE_RESOLUTION|>--- conflicted
+++ resolved
@@ -62,11 +62,8 @@
 data IPv6 = IPv6 !Word64 !Word64
             deriving (Eq, Ord, Show, Read)
 
-<<<<<<< HEAD
 -- |The abstract data structure to represent an IPv4 subnetwork.
-=======
 -- |The abstract data structure to represent an IP subnetwork.
->>>>>>> 1ca4ddc6
 data IPSubnet a = IPSubnet a Mask deriving (Eq, Ord, Show, Read)
 
 class (Eq a) => Address a where
